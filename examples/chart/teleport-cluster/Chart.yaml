--- conflicted
+++ resolved
@@ -1,8 +1,4 @@
-<<<<<<< HEAD
-.version: &version "12.4.12-tshfix.3"
-=======
 .version: &version "12.4.14"
->>>>>>> 7d4b7603
 
 name: teleport-cluster
 apiVersion: v2
