--- conflicted
+++ resolved
@@ -253,7 +253,6 @@
         "rdp-rs",
     );
 
-<<<<<<< HEAD
     let tdp_sd_acknowledge = Box::new(
         move |mut ack: SharedDirectoryAcknowledge| -> RdpResult<()> {
             debug!("sending: {:?}", ack);
@@ -295,22 +294,11 @@
                 return Err(RdpError::TryError(format!(
                     "path contained characters that couldn't be converted to a C string: {}",
                     req.path
-=======
-    let tdp_sd_acknowledge = Box::new(move |ack: SharedDirectoryAcknowledge| -> RdpResult<()> {
-        debug!("sending: {:?}", ack);
-        unsafe {
-            if tdp_sd_acknowledge(go_ref, &mut CGOSharedDirectoryAcknowledge::from(ack))
-                != CGOErrCode::ErrCodeSuccess
-            {
-                return Err(RdpError::TryError(String::from(
-                    "call to tdp_sd_acknowledge failed",
->>>>>>> 8c7eb94c
                 )));
             }
         }
     });
 
-<<<<<<< HEAD
     let tdp_sd_create_request =
         Box::new(move |req: SharedDirectoryCreateRequest| -> RdpResult<()> {
             debug!("sending: {:?}", req);
@@ -377,39 +365,6 @@
                 }
             }
         });
-=======
-    let tdp_sd_info_request = Box::new(move |req: SharedDirectoryInfoRequest| -> RdpResult<()> {
-        debug!("sending: {:?}", req);
-        // Create C compatible string from req.path
-        match CString::new(req.path.clone()) {
-            Ok(c_string) => {
-                unsafe {
-                    let err = tdp_sd_info_request(
-                        go_ref,
-                        &mut CGOSharedDirectoryInfoRequest {
-                            completion_id: req.completion_id,
-                            directory_id: req.directory_id,
-                            path: c_string.as_ptr(),
-                        },
-                    );
-                    if err != CGOErrCode::ErrCodeSuccess {
-                        return Err(RdpError::TryError(String::from(
-                            "call to tdp_sd_info_request failed",
-                        )));
-                    };
-                }
-                Ok(())
-            }
-            Err(_) => {
-                // TODO(isaiah): change TryError to TeleportError for a generic error caused by Teleport specific code.
-                return Err(RdpError::TryError(format!(
-                    "path contained characters that couldn't be converted to a C string: {}",
-                    req.path
-                )));
-            }
-        }
-    });
->>>>>>> 8c7eb94c
 
     // Client for the "rdpdr" channel - smartcard emulation and drive redirection.
     let rdpdr = rdpdr::Client::new(rdpdr::Config {
@@ -419,13 +374,9 @@
         allow_directory_sharing: params.allow_directory_sharing,
         tdp_sd_acknowledge,
         tdp_sd_info_request,
-<<<<<<< HEAD
         tdp_sd_create_request,
         tdp_sd_delete_request,
     });
-=======
-    );
->>>>>>> 8c7eb94c
 
     // Client for the "cliprdr" channel - clipboard sharing.
     let cliprdr = if params.allow_clipboard {
@@ -519,7 +470,6 @@
         self.rdpdr.handle_tdp_sd_info_response(res, &mut self.mcs)
     }
 
-<<<<<<< HEAD
     pub fn handle_tdp_sd_create_response(
         &mut self,
         res: SharedDirectoryCreateResponse,
@@ -534,8 +484,6 @@
         self.rdpdr.handle_tdp_sd_delete_response(res, &mut self.mcs)
     }
 
-=======
->>>>>>> 8c7eb94c
     pub fn shutdown(&mut self) -> RdpResult<()> {
         self.mcs.shutdown()
     }
@@ -718,7 +666,6 @@
     }
 }
 
-<<<<<<< HEAD
 /// handle_tdp_sd_create_response handles a TDP Shared Directory Create Response
 /// message
 ///
@@ -775,8 +722,6 @@
     }
 }
 
-=======
->>>>>>> 8c7eb94c
 /// `read_rdp_output` reads incoming RDP bitmap frames from client at client_ref and forwards them to
 /// handle_bitmap.
 ///
@@ -1039,22 +984,15 @@
     pub name: *const c_char,
 }
 
-<<<<<<< HEAD
 /// SharedDirectoryAcknowledge is sent by the TDP server to the client
 /// to acknowledge that a SharedDirectoryAnnounce was received.
 #[derive(Debug)]
 #[repr(C)]
-=======
-/// SharedDirectoryAcknowledge is a CGO-compatible version of
-/// the TDP Shared Directory Knowledge message that we pass back to Go.
-#[derive(Debug)]
->>>>>>> 8c7eb94c
 pub struct SharedDirectoryAcknowledge {
     pub err_code: u32,
     pub directory_id: u32,
 }
 
-<<<<<<< HEAD
 pub type CGOSharedDirectoryAcknowledge = SharedDirectoryAcknowledge;
 
 /// SharedDirectoryInfoRequest is sent from the TDP server to the client
@@ -1069,11 +1007,6 @@
 #[repr(C)]
 pub struct CGOSharedDirectoryInfoRequest {
     pub completion_id: u32,
-=======
-#[repr(C)]
-pub struct CGOSharedDirectoryAcknowledge {
-    pub err_code: u32,
->>>>>>> 8c7eb94c
     pub directory_id: u32,
     pub path: *const c_char,
 }
@@ -1088,7 +1021,6 @@
     }
 }
 
-<<<<<<< HEAD
 /// SharedDirectoryInfoResponse is sent by the TDP client to the server
 /// in response to a `Shared Directory Info Request`.
 #[derive(Debug)]
@@ -1116,6 +1048,51 @@
     }
 }
 
+/// SharedDirectoryCreateRequest is sent by the TDP server to
+/// the client to request the creation of a new file or directory.
+#[derive(Debug)]
+pub struct SharedDirectoryCreateRequest {
+    completion_id: u32,
+    directory_id: u32,
+    file_type: u32,
+    path: String,
+}
+
+#[repr(C)]
+pub struct CGOSharedDirectoryCreateRequest {
+    pub completion_id: u32,
+    pub directory_id: u32,
+    pub file_type: u32,
+    pub path: *const c_char,
+}
+
+/// SharedDirectoryCreateResponse is sent by the TDP client to the server
+/// to acknowledge a SharedDirectoryCreateRequest was received and executed.
+#[derive(Debug)]
+#[repr(C)]
+pub struct SharedDirectoryCreateResponse {
+    pub completion_id: u32,
+    pub err_code: u32,
+}
+
+type CGOSharedDirectoryCreateResponse = SharedDirectoryCreateResponse;
+
+/// SharedDirectoryDeleteRequest is sent by the TDP server to the client
+/// to request the deletion of a file or directory at path.
+#[derive(Debug)]
+pub struct SharedDirectoryDeleteRequest {
+    completion_id: u32,
+    directory_id: u32,
+    path: String,
+}
+
+#[repr(C)]
+pub struct CGOSharedDirectoryDeleteRequest {
+    pub completion_id: u32,
+    pub directory_id: u32,
+    pub path: *const c_char,
+}
+
 /// FileSystemObject is a TDP structure containing the metadata
 /// of a file or directory.
 #[derive(Debug)]
@@ -1124,26 +1101,10 @@
     last_modified: u64,
     size: u64,
     file_type: u32, // TODO(isaiah): make an enum
-=======
-impl From<SharedDirectoryAcknowledge> for CGOSharedDirectoryAcknowledge {
-    fn from(ack: SharedDirectoryAcknowledge) -> CGOSharedDirectoryAcknowledge {
-        CGOSharedDirectoryAcknowledge {
-            err_code: ack.err_code,
-            directory_id: ack.directory_id,
-        }
-    }
-}
-
-#[derive(Debug)]
-pub struct SharedDirectoryInfoRequest {
-    completion_id: u32,
-    directory_id: u32,
->>>>>>> 8c7eb94c
     path: String,
 }
 
 #[repr(C)]
-<<<<<<< HEAD
 pub struct CGOFileSystemObject {
     pub last_modified: u64,
     pub size: u64,
@@ -1164,126 +1125,10 @@
     }
 }
 
-/// SharedDirectoryCreateRequest is sent by the TDP server to
-/// the client to request the creation of a new file or directory.
-#[derive(Debug)]
-pub struct SharedDirectoryCreateRequest {
-    completion_id: u32,
-    directory_id: u32,
-    file_type: u32,
-    path: String,
-}
-
-#[repr(C)]
-pub struct CGOSharedDirectoryCreateRequest {
-    pub completion_id: u32,
-    pub directory_id: u32,
-    pub file_type: u32,
-    pub path: *const c_char,
-}
-
-/// SharedDirectoryCreateResponse is sent by the TDP client to the server
-/// to acknowledge a SharedDirectoryCreateRequest was received and executed.
-#[derive(Debug)]
-#[repr(C)]
-pub struct SharedDirectoryCreateResponse {
-    pub completion_id: u32,
-    pub err_code: u32,
-}
-
-type CGOSharedDirectoryCreateResponse = SharedDirectoryCreateResponse;
-
-/// SharedDirectoryDeleteRequest is sent by the TDP server to the client
-/// to request the deletion of a file or directory at path.
-#[derive(Debug)]
-pub struct SharedDirectoryDeleteRequest {
-    completion_id: u32,
-    directory_id: u32,
-=======
-pub struct CGOSharedDirectoryInfoRequest {
-    pub completion_id: u32,
-    pub directory_id: u32,
-    pub path: *const c_char,
-}
-
-impl From<ServerCreateDriveRequest> for SharedDirectoryInfoRequest {
-    fn from(req: ServerCreateDriveRequest) -> SharedDirectoryInfoRequest {
-        SharedDirectoryInfoRequest {
-            completion_id: req.device_io_request.completion_id,
-            directory_id: req.device_io_request.device_id,
-            path: req.path,
-        }
-    }
-}
-
-#[derive(Debug)]
-#[allow(dead_code)]
-pub struct SharedDirectoryInfoResponse {
-    completion_id: u32,
-    err_code: u32,
-    fso: FileSystemObject,
-}
-
-#[repr(C)]
-pub struct CGOSharedDirectoryInfoResponse {
-    pub completion_id: u32,
-    pub err_code: u32,
-    pub fso: CGOFileSystemObject,
-}
-
-impl From<CGOSharedDirectoryInfoResponse> for SharedDirectoryInfoResponse {
-    fn from(cgo_res: CGOSharedDirectoryInfoResponse) -> SharedDirectoryInfoResponse {
-        SharedDirectoryInfoResponse {
-            completion_id: cgo_res.completion_id,
-            err_code: cgo_res.err_code,
-            fso: FileSystemObject::from(cgo_res.fso),
-        }
-    }
-}
-
-#[derive(Debug)]
-#[allow(dead_code)]
-pub struct FileSystemObject {
-    last_modified: u64,
-    size: u64,
-    file_type: u32, // TODO(isaiah): make an enum
->>>>>>> 8c7eb94c
-    path: String,
-}
-
-#[repr(C)]
-<<<<<<< HEAD
-pub struct CGOSharedDirectoryDeleteRequest {
-    pub completion_id: u32,
-    pub directory_id: u32,
-    pub path: *const c_char,
-}
-
 /// SharedDirectoryDeleteResponse is sent by the TDP client to the server
 /// to acknowledge a SharedDirectoryDeleteRequest was received and executed.
 pub type SharedDirectoryDeleteResponse = SharedDirectoryCreateResponse;
 pub type CGOSharedDirectoryDeleteResponse = SharedDirectoryCreateResponse;
-=======
-pub struct CGOFileSystemObject {
-    pub last_modified: u64,
-    pub size: u64,
-    pub file_type: u32, // TODO(isaiah): make an enum
-    pub path: *const c_char,
-}
-
-impl From<CGOFileSystemObject> for FileSystemObject {
-    fn from(cgo_fso: CGOFileSystemObject) -> FileSystemObject {
-        unsafe {
-            FileSystemObject {
-                last_modified: cgo_fso.last_modified,
-                size: cgo_fso.size,
-                file_type: cgo_fso.file_type,
-                path: from_go_string(cgo_fso.path),
-            }
-        }
-    }
-}
->>>>>>> 8c7eb94c
 
 // These functions are defined on the Go side. Look for functions with '//export funcname'
 // comments.
@@ -1297,7 +1142,6 @@
         client_ref: usize,
         req: *mut CGOSharedDirectoryInfoRequest,
     ) -> CGOErrCode;
-<<<<<<< HEAD
     fn tdp_sd_create_request(
         client_ref: usize,
         req: *mut CGOSharedDirectoryCreateRequest,
@@ -1306,8 +1150,6 @@
         client_ref: usize,
         req: *mut CGOSharedDirectoryDeleteRequest,
     ) -> CGOErrCode;
-=======
->>>>>>> 8c7eb94c
 }
 
 /// Payload is a generic type used to represent raw incoming RDP messages for parsing.
