/*
Copyright 2015 Gravitational, Inc.

Licensed under the Apache License, Version 2.0 (the "License");
you may not use this file except in compliance with the License.
You may obtain a copy of the License at

    http://www.apache.org/licenses/LICENSE-2.0

Unless required by applicable law or agreed to in writing, software
distributed under the License is distributed on an "AS IS" BASIS,
WITHOUT WARRANTIES OR CONDITIONS OF ANY KIND, either express or implied.
See the License for the specific language governing permissions and
limitations under the License.
*/

// Package httplib implements common utility functions for writing
// classic HTTP handlers
package httplib

import (
	"fmt"
	"net/http"
	"sort"
	"strings"
	"time"

	"golang.org/x/exp/maps"
<<<<<<< HEAD
)

const (
	defaultScriptSrc = "'self' https://js.stripe.com"
)

var defaultContentSecurityPolicy map[string]string = map[string]string{
=======
)

var defaultContentSecurityPolicy = map[string]string{
>>>>>>> 6665454c
	"default-src": "'self'",
	// specify CSP directives not covered by `default-src`
	"base-uri":        "'self'",
	"form-action":     "'self'",
	"frame-ancestors": "'none'",
	// additional default restrictions
	"object-src": "'none'",
	// auto-pay plans in Cloud use stripe.com to manage billing information
<<<<<<< HEAD
	"script-src": defaultScriptSrc,
=======
	"script-src": "'self' https://js.stripe.com",
>>>>>>> 6665454c
	"frame-src":  "https://js.stripe.com",
	"img-src":    "'self' data: blob:",
	"style-src":  "'self' 'unsafe-inline'",
}

<<<<<<< HEAD
var defaultFontSrc map[string]string = map[string]string{"font-src": "'self' data:"}
=======
var defaultFontSrc = map[string]string{"font-src": "'self' data:"}
>>>>>>> 6665454c

// combineCSPMaps combines multiple CSP maps into a single map.
// When multiple of the input cspMaps have the same key, the
// latter map's value takes precedence.
func combineCSPMaps(cspMaps ...map[string]string) map[string]string {
	combined := make(map[string]string)
	for _, cspMap := range cspMaps {
		maps.Copy(combined, cspMap)
	}
	return combined
}

// getContentSecurityPolicyString combines multiple CSP maps into a single
// CSP string, alphabetically sorted by the directive key.
// When multiple of the input cspMaps have the same key, the
// latter map's value takes precedence.
func getContentSecurityPolicyString(cspMaps ...map[string]string) string {
<<<<<<< HEAD
	// Copy DefaultContentSecurityPolicy to avoid mutating the global variable.
	combined := combineCSPMaps(cspMaps...)

	// Create an alphabetical map of keys so the CSP can be constructed alphabetically,
	// which makes testing/debugging easier.
=======
	combined := combineCSPMaps(cspMaps...)

>>>>>>> 6665454c
	keys := make([]string, 0, len(combined))
	for k := range combined {
		keys = append(keys, k)
	}
	sort.Strings(keys)

<<<<<<< HEAD
	// Build the CSP string.
	var cspString string
	for _, k := range keys {
		cspString += fmt.Sprintf("%s %s; ", k, combined[k])
	}

	return strings.TrimSpace(cspString)
}

// SetNoCacheHeaders tells proxies and browsers to not cache the content
=======
	var cspStringBuilder strings.Builder
	for _, k := range keys {
		fmt.Fprintf(&cspStringBuilder, "%s %s; ", k, combined[k])
	}

	return strings.TrimSpace(cspStringBuilder.String())
}

// SetNoCacheHeaders tells proxies and browsers do not cache the content
>>>>>>> 6665454c
func SetNoCacheHeaders(h http.Header) {
	h.Set("Cache-Control", "no-cache, no-store, must-revalidate")
	h.Set("Pragma", "no-cache")
	h.Set("Expires", "0")
}

// SetCacheHeaders tells proxies and browsers to cache the content
func SetCacheHeaders(h http.Header, maxAge time.Duration) {
	h.Set("Cache-Control", fmt.Sprintf("max-age=%.f, immutable", maxAge.Seconds()))
}

// SetDefaultSecurityHeaders adds headers that should generally be considered safe defaults.  It is expected that all
// responses should be able to add these headers without negative impact.
func SetDefaultSecurityHeaders(h http.Header) {
	// Prevent web browsers from using content sniffing to discover a file’s MIME type
	h.Set("X-Content-Type-Options", "nosniff")

	// Only send the origin of the document as the referrer in all cases.  The use of `strict-origin` will also prevent
	// the sending of the origin if a request is downgraded from https to http.
	// The document https://example.com/page.html will send the referrer https://example.com/.
	h.Set("Referrer-Policy", "strict-origin")

	// X-Frame-Options indicates that the page can only be displayed in iframe on the same origin as the page itself
	h.Set("X-Frame-Options", "SAMEORIGIN")

	// X-XSS-Protection is a feature of Internet Explorer, Chrome and Safari that stops pages
	// from loading when they detect reflected cross-site scripting (XSS) attacks.
	h.Set("X-XSS-Protection", "1; mode=block")

	// Once a supported browser receives this header that browser will prevent any communications from
	// being sent over HTTP to the specified domain and will instead send all communications over HTTPS.
	// It also prevents HTTPS click through prompts on browsers
	h.Set("Strict-Transport-Security", "max-age=31536000; includeSubDomains")
}

func getIndexContentSecurityPolicy() map[string]string {
	return combineCSPMaps(
		defaultContentSecurityPolicy,
		defaultFontSrc,
		map[string]string{
			"connect-src": "'self' wss:",
		},
	)
}

// SetIndexContentSecurityPolicy sets the Content-Security-Policy header for main index.html page
func SetIndexContentSecurityPolicy(h http.Header) {
<<<<<<< HEAD
	cspString := getContentSecurityPolicyString(getIndexContentSecurityPolicy())

	h.Set("Content-Security-Policy", cspString)
}

func SetIndexContentSecurityPolicyWithWasm(h http.Header) {
	cspString := getContentSecurityPolicyString(
		getIndexContentSecurityPolicy(),
		map[string]string{
			"script-src": defaultScriptSrc + " 'wasm-unsafe-eval'",
=======
	cspString := getContentSecurityPolicyString(
		defaultContentSecurityPolicy,
		defaultFontSrc,
		map[string]string{
			"connect-src": "'self' wss:",
>>>>>>> 6665454c
		},
	)

	h.Set("Content-Security-Policy", cspString)
}

// SetAppLaunchContentSecurityPolicy sets the Content-Security-Policy header for /web/launch
func SetAppLaunchContentSecurityPolicy(h http.Header, applicationURL string) {
	cspString := getContentSecurityPolicyString(
		defaultContentSecurityPolicy,
		defaultFontSrc,
		map[string]string{
<<<<<<< HEAD
			"connect-src": fmt.Sprintf("'self' %s", applicationURL),
=======
			"connect-src": "'self' " + applicationURL,
>>>>>>> 6665454c
		},
	)

	h.Set("Content-Security-Policy", cspString)
}

func SetRedirectPageContentSecurityPolicy(h http.Header, scriptSrc string) {
	cspString := getContentSecurityPolicyString(
		defaultContentSecurityPolicy,
		map[string]string{
<<<<<<< HEAD
			"script-src": fmt.Sprintf("'%s'", scriptSrc),
=======
			"script-src": "'" + scriptSrc + "'",
>>>>>>> 6665454c
		},
	)

	h.Set("Content-Security-Policy", cspString)
}

// SetWebConfigHeaders sets headers for webConfig.js
func SetWebConfigHeaders(h http.Header) {
	h.Set("Content-Type", "application/javascript")
}

// SetScriptHeaders sets headers for the teleport install script
func SetScriptHeaders(h http.Header) {
	h.Set("Content-Type", "text/x-shellscript")
}<|MERGE_RESOLUTION|>--- conflicted
+++ resolved
@@ -26,19 +26,13 @@
 	"time"
 
 	"golang.org/x/exp/maps"
-<<<<<<< HEAD
 )
 
 const (
 	defaultScriptSrc = "'self' https://js.stripe.com"
 )
 
-var defaultContentSecurityPolicy map[string]string = map[string]string{
-=======
-)
-
 var defaultContentSecurityPolicy = map[string]string{
->>>>>>> 6665454c
 	"default-src": "'self'",
 	// specify CSP directives not covered by `default-src`
 	"base-uri":        "'self'",
@@ -47,21 +41,13 @@
 	// additional default restrictions
 	"object-src": "'none'",
 	// auto-pay plans in Cloud use stripe.com to manage billing information
-<<<<<<< HEAD
 	"script-src": defaultScriptSrc,
-=======
-	"script-src": "'self' https://js.stripe.com",
->>>>>>> 6665454c
 	"frame-src":  "https://js.stripe.com",
 	"img-src":    "'self' data: blob:",
 	"style-src":  "'self' 'unsafe-inline'",
 }
 
-<<<<<<< HEAD
-var defaultFontSrc map[string]string = map[string]string{"font-src": "'self' data:"}
-=======
 var defaultFontSrc = map[string]string{"font-src": "'self' data:"}
->>>>>>> 6665454c
 
 // combineCSPMaps combines multiple CSP maps into a single map.
 // When multiple of the input cspMaps have the same key, the
@@ -79,34 +65,14 @@
 // When multiple of the input cspMaps have the same key, the
 // latter map's value takes precedence.
 func getContentSecurityPolicyString(cspMaps ...map[string]string) string {
-<<<<<<< HEAD
-	// Copy DefaultContentSecurityPolicy to avoid mutating the global variable.
 	combined := combineCSPMaps(cspMaps...)
 
-	// Create an alphabetical map of keys so the CSP can be constructed alphabetically,
-	// which makes testing/debugging easier.
-=======
-	combined := combineCSPMaps(cspMaps...)
-
->>>>>>> 6665454c
 	keys := make([]string, 0, len(combined))
 	for k := range combined {
 		keys = append(keys, k)
 	}
 	sort.Strings(keys)
 
-<<<<<<< HEAD
-	// Build the CSP string.
-	var cspString string
-	for _, k := range keys {
-		cspString += fmt.Sprintf("%s %s; ", k, combined[k])
-	}
-
-	return strings.TrimSpace(cspString)
-}
-
-// SetNoCacheHeaders tells proxies and browsers to not cache the content
-=======
 	var cspStringBuilder strings.Builder
 	for _, k := range keys {
 		fmt.Fprintf(&cspStringBuilder, "%s %s; ", k, combined[k])
@@ -116,7 +82,6 @@
 }
 
 // SetNoCacheHeaders tells proxies and browsers do not cache the content
->>>>>>> 6665454c
 func SetNoCacheHeaders(h http.Header) {
 	h.Set("Cache-Control", "no-cache, no-store, must-revalidate")
 	h.Set("Pragma", "no-cache")
@@ -164,7 +129,6 @@
 
 // SetIndexContentSecurityPolicy sets the Content-Security-Policy header for main index.html page
 func SetIndexContentSecurityPolicy(h http.Header) {
-<<<<<<< HEAD
 	cspString := getContentSecurityPolicyString(getIndexContentSecurityPolicy())
 
 	h.Set("Content-Security-Policy", cspString)
@@ -175,13 +139,6 @@
 		getIndexContentSecurityPolicy(),
 		map[string]string{
 			"script-src": defaultScriptSrc + " 'wasm-unsafe-eval'",
-=======
-	cspString := getContentSecurityPolicyString(
-		defaultContentSecurityPolicy,
-		defaultFontSrc,
-		map[string]string{
-			"connect-src": "'self' wss:",
->>>>>>> 6665454c
 		},
 	)
 
@@ -194,11 +151,7 @@
 		defaultContentSecurityPolicy,
 		defaultFontSrc,
 		map[string]string{
-<<<<<<< HEAD
-			"connect-src": fmt.Sprintf("'self' %s", applicationURL),
-=======
 			"connect-src": "'self' " + applicationURL,
->>>>>>> 6665454c
 		},
 	)
 
@@ -209,11 +162,7 @@
 	cspString := getContentSecurityPolicyString(
 		defaultContentSecurityPolicy,
 		map[string]string{
-<<<<<<< HEAD
-			"script-src": fmt.Sprintf("'%s'", scriptSrc),
-=======
 			"script-src": "'" + scriptSrc + "'",
->>>>>>> 6665454c
 		},
 	)
 
