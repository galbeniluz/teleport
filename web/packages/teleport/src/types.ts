--- conflicted
+++ resolved
@@ -64,11 +64,7 @@
   // Resources Requests
   NewRequest = 'New Request',
   ReviewRequests = 'Review Requests',
-<<<<<<< HEAD
-  AccessLists = 'Access Lists',
   AccessGraph = 'Access Graph',
-=======
->>>>>>> f4ad442b
 
   // Activity
   SessionRecordings = 'Session Recordings',
