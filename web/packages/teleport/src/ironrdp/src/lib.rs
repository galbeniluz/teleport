// default trait not supported in wasm
// Copyright 2023 Gravitational, Inc
//
// Licensed under the Apache License, Version 2.0 (the "License");
// you may not use this file except in compliance with the License.
// You may obtain a copy of the License at
//
//      http://www.apache.org/licenses/LICENSE-2.0
//
// Unless required by applicable law or agreed to in writing, software
// distributed under the License is distributed on an "AS IS" BASIS,
// WITHOUT WARRANTIES OR CONDITIONS OF ANY KIND, either express or implied.
// See the License for the specific language governing permissions and
// limitations under the License.

// default trait not supported in wasm
#![allow(clippy::new_without_default)]

#[macro_use]
extern crate log;
extern crate byteorder;
extern crate bytes;
extern crate console_log;
extern crate ironrdp_graphics;
extern crate ironrdp_pdu;
extern crate ironrdp_session;
extern crate js_sys;
extern crate tracing;
extern crate tracing_subscriber;
extern crate tracing_web;
extern crate wasm_bindgen;
extern crate web_sys;

use ironrdp_graphics::image_processing::PixelFormat;
use ironrdp_pdu::geometry::{InclusiveRectangle, Rectangle};
use ironrdp_pdu::write_buf::WriteBuf;
use ironrdp_session::fast_path::UpdateKind;
use ironrdp_session::image::DecodedImage;
use ironrdp_session::{
    fast_path::Processor as IronRdpFastPathProcessor,
    fast_path::ProcessorBuilder as IronRdpFastPathProcessorBuilder, ActiveStageOutput,
};
use js_sys::Uint8Array;
use std::convert::TryFrom;
use wasm_bindgen::{prelude::*, Clamped};
use web_sys::ImageData;

#[wasm_bindgen]
pub fn init_wasm_log(log_level: &str) {
    use tracing::Level;
    use tracing_subscriber::filter::LevelFilter;
    use tracing_subscriber::fmt::time::UtcTime;
    use tracing_subscriber::prelude::*;
    use tracing_web::MakeConsoleWriter;

    // When the `console_error_panic_hook` feature is enabled, we can call the
    // `set_panic_hook` function at least once during initialization, and then
    // we will get better error messages if our code ever panics.
    //
    // For more details see
    // https://github.com/rustwasm/console_error_panic_hook#readme
    console_error_panic_hook::set_once();

    if let Ok(level) = log_level.parse::<Level>() {
        let fmt_layer = tracing_subscriber::fmt::layer()
            .with_ansi(false)
            .with_timer(UtcTime::rfc_3339()) // std::time is not available in browsers
            .with_writer(MakeConsoleWriter);

        let level_filter = LevelFilter::from_level(level);

        tracing_subscriber::registry()
            .with(fmt_layer)
            .with(level_filter)
            .init();

        debug!("IronRDP wasm log is ready");
        // TODO(isaiah): is it possible to set up logging for IronRDP trace logs like so: https://github.com/Devolutions/IronRDP/blob/c71ada5783fee13eea512d5d3d8ac79606716dc5/crates/ironrdp-client/src/main.rs#L47-L78
    }
}

/// | message type (29) | data_length uint32 | data []byte |
///
/// This type is used in javascript pass raw RDP Server Fast-Path Update PDU data to Rust.
#[wasm_bindgen]
pub struct RDPFastPathPDU {
    data: Uint8Array,
}

#[wasm_bindgen]
impl RDPFastPathPDU {
    #[wasm_bindgen(constructor)]
    pub fn new(data: Uint8Array) -> Self {
        Self { data }
    }
}

struct RustRDPFastPathPDU {
    data: Vec<u8>,
}

impl From<RDPFastPathPDU> for RustRDPFastPathPDU {
    fn from(js_frame: RDPFastPathPDU) -> Self {
        Self {
            data: js_frame.data.to_vec(), // TODO(isaiah): is it possible to avoid copy?
        }
    }
}

#[wasm_bindgen]
struct BitmapFrame {
    top: u16,
    left: u16,
    image_data: ImageData,
}

#[wasm_bindgen]
impl BitmapFrame {
    #[wasm_bindgen(getter)]
    pub fn top(&self) -> u16 {
        self.top
    }

    #[wasm_bindgen(getter)]
    pub fn left(&self) -> u16 {
        self.left
    }

    #[wasm_bindgen(getter)]
    pub fn image_data(&self) -> ImageData {
        self.image_data.clone() // todo(isaiah): bad, see below for a potential approach:

        // You can pass the `&[u8]` from Rust to JavaScript without copying it by using the `wasm_bindgen::memory`
        // function to directly access the WebAssembly linear memory. Here's how you can achieve this:

        // 1. Get a pointer to the data and its length.
        // 2. Create a `Uint8Array` that directly refers to the WebAssembly linear memory.
        // 3. Use the `subarray` method to create a new view that refers to the desired data without copying it.

        // ```rust
        // #[wasm_bindgen(getter)]
        // pub fn image_data(&self) -> JsValue {
        //     let data = self.image_data.data();
        //     let data_ptr = data.as_ptr() as u32;
        //     let data_len = data.len() as u32;

        //     let memory_buffer = wasm_bindgen::memory()
        //         .dyn_into::<WebAssembly::Memory>()
        //         .unwrap()
        //         .buffer();

        //     let data_array = js_sys::Uint8Array::new(&memory_buffer).subarray(data_ptr, data_ptr + data_len);

        //     let obj = js_sys::Object::new();
        //     js_sys::Reflect::set(&obj, &"data".into(), &data_array).unwrap();
        //     js_sys::Reflect::set(&obj, &"width".into(), &JsValue::from(self.image_data.width())).unwrap();
        //     js_sys::Reflect::set(&obj, &"height".into(), &JsValue::from(self.image_data.height())).unwrap();

        //     obj.into()
        // }
        // ```

        // This implementation should pass the data from Rust to JavaScript without copying it.
        // Note that the returned `Uint8Array` is a view over the WebAssembly linear memory, so
        // you need to make sure that the data is not modified on the Rust side while it's being
        // used in JavaScript. Also, keep in mind that the lifetime of the `Uint8Array` is tied
        // to the lifetime of the `ImageData` object in Rust. If the `ImageData` object is dropped,
        // the underlying data may be deallocated, and the `Uint8Array` in JavaScript may become
        // invalid.
    }
}

fn create_image_data_from_image_and_region(
    image_data: &[u8],
    image_location: InclusiveRectangle,
) -> Result<ImageData, JsValue> {
    ImageData::new_with_u8_clamped_array_and_sh(
        Clamped(image_data),
        image_location.width().into(),
        image_location.height().into(),
    )
}

#[wasm_bindgen]
pub struct FastPathProcessor {
    fast_path_processor: IronRdpFastPathProcessor,
    image: DecodedImage,
}

#[wasm_bindgen]
impl FastPathProcessor {
    #[wasm_bindgen(constructor)]
    pub fn new(width: u16, height: u16, io_channel_id: u16, user_channel_id: u16) -> Self {
        Self {
            fast_path_processor: IronRdpFastPathProcessorBuilder {
                io_channel_id,
                user_channel_id,
                // These should be set to the same values as they're set to in the
                // `Config` object in lib/srv/desktop/rdp/rdpclient/src/client.rs.
                no_server_pointer: true,
<<<<<<< HEAD
                pointer_software_rendering: true,
=======
                pointer_software_rendering: false,
>>>>>>> d3248667
            }
            .build(),
            image: DecodedImage::new(PixelFormat::RgbA32, width, height),
        }
    }

    /// draw_cb: (bitmapFrame: BitmapFrame) => void
    ///
    /// respond_cb: (responseFrame: ArrayBuffer) => void
    pub fn process(
        &mut self,
        tdp_fast_path_frame: RDPFastPathPDU,
        cb_context: &JsValue,
        draw_cb: &js_sys::Function,
        respond_cb: &js_sys::Function,
    ) -> Result<(), JsValue> {
        let (rdp_responses, client_updates) = {
            let mut output = WriteBuf::new();
            let tdp_fast_path_frame: RustRDPFastPathPDU = tdp_fast_path_frame.into();

            let processor_updates = self
                .fast_path_processor
                .process(&mut self.image, &tdp_fast_path_frame.data, &mut output)
                .map_err(|e| JsValue::from_str(&format!("{:?}", e)))?;

            (output.into_inner(), processor_updates)
        };

        let outputs = {
            let mut outputs = Vec::new();

            if !rdp_responses.is_empty() {
                outputs.push(ActiveStageOutput::ResponseFrame(rdp_responses));
            }

            for update in client_updates {
                match update {
                    UpdateKind::None => {}
                    UpdateKind::Region(region) => {
                        outputs.push(ActiveStageOutput::GraphicsUpdate(region));
                    }
                    UpdateKind::PointerDefault
                    | UpdateKind::PointerHidden
                    | UpdateKind::PointerPosition { .. }
                    | UpdateKind::PointerBitmap(_) => {
                        warn!("Pointer updates are not supported");
                        continue;
                    }
                    UpdateKind::PointerBitmap(p) => {
                        outputs.push(ActiveStageOutput::PointerBitmap(p));
                    }
                }
            }

            outputs
        };

        for output in outputs {
            match output {
                ActiveStageOutput::GraphicsUpdate(updated_region) => {
                    // Apply the updated region to the canvas.
                    let (image_location, image_data) =
                        extract_partial_image(&self.image, updated_region);
                    self.apply_image_to_canvas(image_data, image_location, cb_context, draw_cb)?;
                }
                ActiveStageOutput::ResponseFrame(frame) => {
                    // Send the response frame back to the server.
                    let frame = Uint8Array::from(frame.as_slice()); // todo(isaiah): this is a copy
                    let _ = respond_cb.call1(cb_context, &frame.buffer())?;
                }
                ActiveStageOutput::Terminate => {
                    return Err(JsValue::from_str("Terminate should never be returned"));
                }
                _ => {
                    debug!("Unhandled ActiveStageOutput: {:?}", output);
                }
            }
        }

        Ok(())
    }

    fn apply_image_to_canvas(
        &self,
        image_data: Vec<u8>,
        image_location: InclusiveRectangle,
        cb_context: &JsValue,
        callback: &js_sys::Function,
    ) -> Result<(), JsValue> {
        let top = image_location.top;
        let left = image_location.left;

        let image_data = create_image_data_from_image_and_region(&image_data, image_location)?;
        let bitmap_frame = BitmapFrame {
            top,
            left,
            image_data,
        };

        let bitmap_frame = &JsValue::from(bitmap_frame);

        // TODO(isaiah): return this?
        let _ret = callback.call1(cb_context, bitmap_frame)?;
        Ok(())
    }
}

pub fn extract_partial_image(
    image: &DecodedImage,
    region: InclusiveRectangle,
) -> (InclusiveRectangle, Vec<u8>) {
    // PERF: needs actual benchmark to find a better heuristic
    if region.height() > 64 || region.width() > 512 {
        extract_whole_rows(image, region)
    } else {
        extract_smallest_rectangle(image, region)
    }
}

// Faster for low-height and smaller images
fn extract_smallest_rectangle(
    image: &DecodedImage,
    region: InclusiveRectangle,
) -> (InclusiveRectangle, Vec<u8>) {
    let pixel_size = usize::from(image.pixel_format().bytes_per_pixel());

    let image_width = usize::try_from(image.width()).unwrap();
    let image_stride = image_width * pixel_size;

    let region_top = usize::from(region.top);
    let region_left = usize::from(region.left);
    let region_width = usize::from(region.width());
    let region_height = usize::from(region.height());
    let region_stride = region_width * pixel_size;

    let dst_buf_size = region_width * region_height * pixel_size;
    let mut dst = vec![0; dst_buf_size];

    let src = image.data();

    for row in 0..region_height {
        let src_begin = image_stride * (region_top + row) + region_left * pixel_size;
        let src_end = src_begin + region_stride;
        let src_slice = &src[src_begin..src_end];

        let target_begin = region_stride * row;
        let target_end = target_begin + region_stride;
        let target_slice = &mut dst[target_begin..target_end];

        target_slice.copy_from_slice(src_slice);
    }

    (region, dst)
}

// Faster for high-height and bigger images
fn extract_whole_rows(
    image: &DecodedImage,
    region: InclusiveRectangle,
) -> (InclusiveRectangle, Vec<u8>) {
    let pixel_size = usize::from(image.pixel_format().bytes_per_pixel());

    let image_width = usize::try_from(image.width()).unwrap();
    let image_stride = image_width * pixel_size;

    let region_top = usize::from(region.top);
    let region_bottom = usize::from(region.bottom);

    let src = image.data();

    let src_begin = region_top * image_stride;
    let src_end = (region_bottom + 1) * image_stride;

    let dst = src[src_begin..src_end].to_vec();

    let wider_region = InclusiveRectangle {
        left: 0,
        top: region.top,
        right: image.width() - 1,
        bottom: region.bottom,
    };

    (wider_region, dst)
}<|MERGE_RESOLUTION|>--- conflicted
+++ resolved
@@ -198,11 +198,7 @@
                 // These should be set to the same values as they're set to in the
                 // `Config` object in lib/srv/desktop/rdp/rdpclient/src/client.rs.
                 no_server_pointer: true,
-<<<<<<< HEAD
-                pointer_software_rendering: true,
-=======
                 pointer_software_rendering: false,
->>>>>>> d3248667
             }
             .build(),
             image: DecodedImage::new(PixelFormat::RgbA32, width, height),
@@ -251,9 +247,6 @@
                         warn!("Pointer updates are not supported");
                         continue;
                     }
-                    UpdateKind::PointerBitmap(p) => {
-                        outputs.push(ActiveStageOutput::PointerBitmap(p));
-                    }
                 }
             }
 
